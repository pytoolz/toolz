--- conflicted
+++ resolved
@@ -3,10 +3,6 @@
                    drop, rest, get, last, merge_sorted, interleave,
                    unique, reduceby, intersection, isiterable,
                    isdistinct, cons, iterate, accumulate, sliding_window,
-<<<<<<< HEAD
-                   partition, partition_all)
-=======
-                   count)
->>>>>>> 117df7e3
+                   count, partition, partition_all)
 
 from .recipes import countby, partitionby