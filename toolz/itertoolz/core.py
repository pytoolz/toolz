import heapq
import itertools
from functools import partial
<<<<<<< HEAD
from toolz.compatibility import map, zip, zip_longest
=======
from toolz.compatibility import map, filter
>>>>>>> 117df7e3
import collections


identity = lambda x: x


def remove(predicate, coll):
    """ Return those items of collection for which predicate(item) is true.

    >>> def iseven(x):
    ...     return x % 2 == 0
    >>> list(remove(iseven, [1, 2, 3, 4]))
    [1, 3]
    """
    return filter(lambda x: not predicate(x), coll)


def accumulate(binop, seq):
    """ Repeatedly apply binary function f to a sequence, accumulating results

    >>> from operator import add, mul
    >>> list(accumulate(add, [1, 2, 3, 4, 5]))
    [1, 3, 6, 10, 15]
    >>> list(accumulate(mul, [1, 2, 3, 4, 5]))
    [1, 2, 6, 24, 120]

    Accumulate is similar to ``reduce`` and is good for making functions like
    cumulative sum:

    >>> from functools import partial, reduce
    >>> sum    = partial(reduce, add)
    >>> cumsum = partial(accumulate, add)

    See Also:
        itertools.accumulate :  In standard itertools for Python 3.2+
    """
    result = next(iter(seq))
    yield result
    for elem in itertools.islice(seq, 1, None):
        result = binop(result, elem)
        yield result


def groupby(f, coll):
    """ Group a collection by a key function

    >>> names = ['Alice', 'Bob', 'Charlie', 'Dan', 'Edith', 'Frank']
    >>> groupby(len, names)
    {3: ['Bob', 'Dan'], 5: ['Alice', 'Edith', 'Frank'], 7: ['Charlie']}

    >>> iseven = lambda x: x % 2 == 0
    >>> groupby(iseven, [1, 2, 3, 4, 5, 6, 7, 8])
    {False: [1, 3, 5, 7], True: [2, 4, 6, 8]}

    See Also:
        ``countby``
    """
    d = dict()
    for item in coll:
        key = f(item)
        if key not in d:
            d[key] = []
        d[key].append(item)
    return d


def merge_sorted(*iters, **kwargs):
    """ Merge and sort a collection of sorted collections

    This works lazily and only keeps one value from each iterable in memory.

    >>> list(merge_sorted([1, 3, 5], [2, 4, 6]))
    [1, 2, 3, 4, 5, 6]

    >>> ''.join(merge_sorted('abc', 'abc', 'abc'))
    'aaabbbccc'

    The "key" function used to sort the input may be passed as a keyword.

    >>> list(merge_sorted([2, 3], [1, 3], key=lambda x: x // 3))
    [2, 1, 3, 3]
    """
    key = kwargs.get('key', None)
    if key is None:
        # heapq.merge does what we do below except by val instead of key(val)
        for item in heapq.merge(*iters):
            yield item
    else:
        # The commented code below shows an alternative (slower) implementation
        # to apply a key function for sorting.
        #
        # mapper = lambda i, item: (key(item), i, item)
        # keyiters = [map(partial(mapper, i), itr) for i, itr in enumerate(iters)]
        # return (item for (item_key, i, item) in heapq.merge(*keyiters))

        # binary heap as a priority queue
        pq = []

        # Initial population
        for itnum, it in enumerate(map(iter, iters)):
            try:
                item = next(it)
                pq.append([key(item), itnum, item, it])
            except StopIteration:
                pass
        heapq.heapify(pq)

        # Repeatedly yield and then repopulate from the same iterator
        while True:
            try:
                while True:
                    # raises IndexError when pq is empty
                    _, itnum, item, it = s = pq[0]
                    yield item
                    item = next(it)  # raises StopIteration when exhausted
                    s[0] = key(item)
                    s[2] = item
                    heapq.heapreplace(pq, s)  # restore heap condition
            except StopIteration:
                heapq.heappop(pq)  # remove empty iterator
            except IndexError:
                return


def interleave(seqs, pass_exceptions=()):
    """ Interleave a sequence of sequences

    >>> list(interleave([[1, 2], [3, 4]]))
    [1, 3, 2, 4]

    >>> ''.join(interleave(('ABC', 'XY')))
    'AXBYC'

    Both the individual sequences and the sequence of sequences may be infinite

    Returns a lazy iterator
    """
    iters = map(iter, seqs)
    while iters:
        newiters = []
        for itr in iters:
            try:
                yield next(itr)
                newiters.append(itr)
            except (StopIteration,) + tuple(pass_exceptions):
                pass
        iters = newiters


def unique(seq, key=identity):
    """ Return only unique elements of a sequence

    >>> tuple(unique((1, 2, 3)))
    (1, 2, 3)
    >>> tuple(unique((1, 2, 1, 3)))
    (1, 2, 3)

    Uniqueness can be defined by key keyword

    >>> tuple(unique(['cat', 'mouse', 'dog', 'hen'], key=len))
    ('cat', 'mouse')
    """
    seen = set()
    for item in seq:
        tag = key(item)
        if tag not in seen:
            seen.add(tag)
            yield item


def intersection(*seqs):
    """ Lazily evaluated intersection of sequences

    >>> list(intersection([1, 2, 3], [2, 3, 4]))
    [2, 3]
    """
    return (item for item in seqs[0]
                 if all(item in seq for seq in seqs[1:]))


def isiterable(x):
    """ Is x iterable?

    >>> isiterable([1, 2, 3])
    True
    >>> isiterable('abc')
    True
    >>> isiterable(5)
    False
    """
    try:
        iter(x)
        return True
    except TypeError:
        return False


def isdistinct(seq):
    """ All values in sequence are distinct

    >>> isdistinct([1, 2, 3])
    True
    >>> isdistinct([1, 2, 1])
    False

    >>> isdistinct("Hello")
    False
    >>> isdistinct("World")
    True
    """
    return len(seq) == len(set(seq))


def take(n, seq):
    """ The first n elements of a sequence

    >>> list(take(2, [10, 20, 30, 40, 50]))
    [10, 20]
    """
    return itertools.islice(seq, n)


def drop(n, seq):
    """ The sequence following the first n elements

    >>> list(drop(2, [10, 20, 30, 40, 50]))
    [30, 40, 50]
    """
    return itertools.islice(seq, n, None)


def first(seq):
    """ The first element in a sequence

    >>> first('ABC')
    'A'
    """
    return next(iter(seq))


def second(seq):
    """ The second element in a sequence

    >>> second('ABC')
    'B'
    """
    return next(itertools.islice(seq, 1, None))

def nth(n, seq):
    """ The nth element in a sequence

    >>> nth(1, 'ABC')
    'B'
    """
    try:
        return seq[n]
    except TypeError:
        return next(itertools.islice(seq, n, None))


def last(seq):
    """ The last element in a sequence

    >>> last('ABC')
    'C'
    """
    try:
        return seq[-1]
    except (TypeError, KeyError):
        old = None
        it = iter(seq)
        while True:
            try:
                old = next(it)
            except StopIteration:
                return old


rest = partial(drop, 1)


no_default = '__no__default__'

def _get(ind, seq, default):
    try:
        return seq[ind]
    except (KeyError, IndexError):
        return default


def get(ind, seq, default=no_default):
    """ Get element in a sequence or dict

    Provides standard indexing

    >>> get(1, 'ABC')       # Same as 'ABC'[1]
    'B'

    Pass a list to get multiple values

    >>> get([1, 2], 'ABC')  # ('ABC'[1], 'ABC'[2])
    ('B', 'C')

    Works on any value that supports indexing/getitem
    For example here we see that it works with dictionaries

    >>> phonebook = {'Alice':  '555-1234',
    ...              'Bob':    '555-5678',
    ...              'Charlie':'555-9999'}
    >>> get('Alice', phonebook)
    '555-1234'

    >>> get(['Alice', 'Bob'], phonebook)
    ('555-1234', '555-5678')

    Provide a default for missing values

    >>> get(['Alice', 'Dennis'], phonebook, None)
    ('555-1234', None)
    """
    try:
        return seq[ind]
    except TypeError:  # `ind` may be a list
        if isinstance(ind, list):
            if default is no_default:
                return tuple(seq[i] for i in ind)
            else:
                return tuple(_get(i, seq, default) for i in ind)
        elif default is not no_default:
            return default
        else:
            raise
    except (KeyError, IndexError) as e:  # we know `ind` is not a list
        if default is no_default:
            raise e
        else:
            return default


def concat(seqs):
    """ Concatenate zero or more iterables, any of which may be infinite.

    An infinite sequence will prevent the rest of the arguments from
    being included.

    We use chain.from_iterable rather than chain(*seqs) so that seqs
    can be a generator.

    >>> list(concat([[], [1], [2, 3]]))
    [1, 2, 3]

    See also:
        itertools.chain.from_iterable  equivalent
    """
    return itertools.chain.from_iterable(seqs)


def concatv(*seqs):
    """ Variadic version of concat

    >>> list(concatv([], ["a"], ["b", "c"]))
    ['a', 'b', 'c']

    See also:
        itertools.chain
    """
    return concat(seqs)


def mapcat(f, seqs):
    """ Apply f to each sequence in seqs, concatenating results

    >>> list(mapcat(lambda s: [c.upper() for c in s],
    ...             [["a", "b"], ["c", "d", "e"]]))
    ['A', 'B', 'C', 'D', 'E']
    """
    return concat(map(f, seqs))


def cons(el, seq):
    """ Add el to beginning of (possibly infinite) sequence seq.

    >>> list(cons(1, [2, 3]))
    [1, 2, 3]
    """
    yield el
    for s in seq:
        yield s


def interpose(el, seq):
    """ Introduce element between each pair of elements in seq

    >>> list(interpose("a", [1, 2, 3]))
    [1, 'a', 2, 'a', 3]
    """
    return rest(mapcat(lambda x: [el, x], seq))


def frequencies(seq):
    """ Find number of occurrences of each value in seq

    >>> frequencies(['cat', 'cat', 'ox', 'pig', 'pig', 'cat'])  #doctest: +SKIP
    {'cat': 3, 'ox': 1, 'pig': 2}

    See Also:
        countby
        groupby
    """
    d = dict()
    for item in seq:
        try:
            d[item] += 1
        except KeyError:
            d[item] = 1
    return d


def reduceby(keyfn, binop, seq, init):
    """ Perform a simultaneous groupby and reduction

    The computation:

    >>> result = reduceby(keyfn, binop, seq, init)      # doctest: +SKIP

    is equivalent to the following:

    >>> def reduction(group):                           # doctest: +SKIP
    ...     return reduce(binop, group, init)           # doctest: +SKIP

    >>> groups = groupby(keyfn, seq)                    # doctest: +SKIP
    >>> result = valmap(reduction, groups)              # doctest: +SKIP

    But the former does not build the intermediate groups, allowing it to
    operate in much less space.  This makes it suitable for larger datasets
    that do not fit comfortably in memory

    >>> from operator import add, mul
    >>> data = [1, 2, 3, 4, 5]
    >>> iseven = lambda x: x % 2 == 0
    >>> reduceby(iseven, add, data, 0)
    {False: 9, True: 6}
    >>> reduceby(iseven, mul, data, 1)
    {False: 15, True: 8}

    >>> projects = [{'name': 'build roads', 'state': 'CA', 'cost': 1000000},
    ...             {'name': 'fight crime', 'state': 'IL', 'cost': 100000},
    ...             {'name': 'help farmers', 'state': 'IL', 'cost': 2000000},
    ...             {'name': 'help farmers', 'state': 'CA', 'cost': 200000}]
    >>> reduceby(lambda x: x['state'],              # doctest: +SKIP
    ...          lambda acc, x: acc + x['cost'],
    ...          projects, 0)
    {'CA': 1200000, 'IL': 2100000}
    """
    d = {}
    for item in seq:
        key = keyfn(item)
        if key not in d:
            d[key] = init
        d[key] = binop(d[key], item)
    return d


def iterate(f, x):
    """ Repeatedly apply a function f onto an original input

    Yields x, then f(x), then f(f(x)), then f(f(f(x))), etc..

    >>> def inc(x):  return x + 1
    >>> counter = iterate(inc, 0)
    >>> next(counter)
    0
    >>> next(counter)
    1
    >>> next(counter)
    2

    >>> double = lambda x: x * 2
    >>> powers_of_two = iterate(double, 1)
    >>> next(powers_of_two)
    1
    >>> next(powers_of_two)
    2
    >>> next(powers_of_two)
    4
    >>> next(powers_of_two)
    8

    """
    while True:
        yield x
        x = f(x)


def sliding_window(n, seq):
    """ A sequence of overlapping subsequences

    >>> list(sliding_window(2, [1, 2, 3, 4]))
    [(1, 2), (2, 3), (3, 4)]

    This function creates a sliding window suitable for transformations like
    sliding means / smoothing

    >>> mean = lambda seq: float(sum(seq)) / len(seq)
    >>> list(map(mean, sliding_window(2, [1, 2, 3, 4])))
    [1.5, 2.5, 3.5]
    """
    it = iter(seq)
    # An efficient FIFO data structure with maximum length
    d = collections.deque(itertools.islice(it, n), n)
    for item in it:
        yield tuple(d)
        d.append(item)
    yield tuple(d)


<<<<<<< HEAD
no_pad = '__no__pad__'

def partition(n, seq, pad=no_pad):
    """ Partition sequence into tuples of length n

    >>> list(partition(2, [1, 2, 3, 4]))
    [(1, 2), (3, 4)]

    If the length of ``seq`` is not evenly divisible by ``n``, the final tuple
    is dropped if ``pad`` is not specified, or filled to length ``n`` by pad:

    >>> list(partition(2, [1, 2, 3, 4, 5]))
    [(1, 2), (3, 4)]

    >>> list(partition(2, [1, 2, 3, 4, 5], pad=None))
    [(1, 2), (3, 4), (5, None)]

    See Also:
        partition_all
    """
    args = [iter(seq)] * n
    if pad is no_pad:
        return zip(*args)
    else:
        return zip_longest(*args, fillvalue=pad)


def partition_all(n, seq):
    """ Partition all elements of sequence into tuples of length at most n

    The final tuple may be shorter to accommodate extra elements.

    >>> list(partition_all(2, [1, 2, 3, 4]))
    [(1, 2), (3, 4)]

    >>> list(partition_all(2, [1, 2, 3, 4, 5]))
    [(1, 2), (3, 4), (5,)]

    See Also:
        partition
    """
    args = [iter(seq)] * n
    it = zip_longest(*args, fillvalue=no_pad)
    prev = next(it)
    for item in it:
        yield prev
        prev = item
    if prev[-1] is no_pad:
        yield prev[:prev.index(no_pad)]
    else:
        yield prev
=======
def count(seq):
    """ Count the number of items in seq

    Like the builtin ``len`` but works on lazy sequencies.

    Not to be confused with ``itertools.count``

    See also:
        len
    """
    return sum(1 for i in seq)
>>>>>>> 117df7e3
<|MERGE_RESOLUTION|>--- conflicted
+++ resolved
@@ -1,11 +1,7 @@
 import heapq
 import itertools
 from functools import partial
-<<<<<<< HEAD
-from toolz.compatibility import map, zip, zip_longest
-=======
-from toolz.compatibility import map, filter
->>>>>>> 117df7e3
+from toolz.compatibility import map, filter, zip, zip_longest
 import collections
 
 
@@ -522,8 +518,8 @@
     yield tuple(d)
 
 
-<<<<<<< HEAD
 no_pad = '__no__pad__'
+
 
 def partition(n, seq, pad=no_pad):
     """ Partition sequence into tuples of length n
@@ -574,7 +570,8 @@
         yield prev[:prev.index(no_pad)]
     else:
         yield prev
-=======
+
+
 def count(seq):
     """ Count the number of items in seq
 
@@ -585,5 +582,4 @@
     See also:
         len
     """
-    return sum(1 for i in seq)
->>>>>>> 117df7e3
+    return sum(1 for i in seq)