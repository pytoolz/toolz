--- conflicted
+++ resolved
@@ -2,19 +2,11 @@
 from toolz.utils import raises
 from functools import partial
 from toolz.itertoolz.core import (remove, groupby, merge_sorted,
-<<<<<<< HEAD
-                       concat, concatv, interleave, unique, identity,
-                       intersection, iterable, mapcat, distinct,
-                       first, second, nth, take, drop, interpose, get,
-                       rest, last, cons)
-=======
-                                  merge_dict, concat, concatv,
-                                  interleave, unique, identity,
-                                  intersection, iterable, mapcat,
-                                  distinct, first, second, nth, take,
-                                  drop, interpose, get, rest, last,
-                                  cons)
->>>>>>> 3673cd17
+                                  concat, concatv, interleave, unique,
+                                  identity, intersection, iterable,
+                                  mapcat, distinct, first, second,
+                                  nth, take, drop, interpose, get,
+                                  rest, last, cons)
 from toolz.compatibility import range
 
 
