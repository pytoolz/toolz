import itertools
import heapq
import collections
import operator
from functools import partial
from toolz.compatibility import (map, filter, filterfalse, zip, zip_longest,
                                 iteritems)


__all__ = ('remove', 'accumulate', 'groupby', 'merge_sorted', 'interleave',
           'unique', 'isiterable', 'isdistinct', 'take', 'drop', 'take_nth',
           'first', 'second', 'nth', 'last', 'get', 'concat', 'concatv',
           'mapcat', 'cons', 'interpose', 'frequencies', 'reduceby', 'iterate',
           'sliding_window', 'partition', 'partition_all', 'count', 'pluck',
<<<<<<< HEAD
           'join', 'diff')
=======
           'join', 'tail')
>>>>>>> 9b152255


def remove(predicate, seq):
    """ Return those items of sequence for which predicate(item) is False

    >>> def iseven(x):
    ...     return x % 2 == 0
    >>> list(remove(iseven, [1, 2, 3, 4]))
    [1, 3]
    """
    return filterfalse(predicate, seq)


def accumulate(binop, seq):
    """ Repeatedly apply binary function to a sequence, accumulating results

    >>> from operator import add, mul
    >>> list(accumulate(add, [1, 2, 3, 4, 5]))
    [1, 3, 6, 10, 15]
    >>> list(accumulate(mul, [1, 2, 3, 4, 5]))
    [1, 2, 6, 24, 120]

    Accumulate is similar to ``reduce`` and is good for making functions like
    cumulative sum:

    >>> from functools import partial, reduce
    >>> sum    = partial(reduce, add)
    >>> cumsum = partial(accumulate, add)

    See Also:
        itertools.accumulate :  In standard itertools for Python 3.2+
    """
    seq = iter(seq)
    result = next(seq)
    yield result
    for elem in seq:
        result = binop(result, elem)
        yield result


def groupby(key, seq):
    """ Group a collection by a key function

    >>> names = ['Alice', 'Bob', 'Charlie', 'Dan', 'Edith', 'Frank']
    >>> groupby(len, names)
    {3: ['Bob', 'Dan'], 5: ['Alice', 'Edith', 'Frank'], 7: ['Charlie']}

    >>> iseven = lambda x: x % 2 == 0
    >>> groupby(iseven, [1, 2, 3, 4, 5, 6, 7, 8])
    {False: [1, 3, 5, 7], True: [2, 4, 6, 8]}

    Non-callable keys imply grouping on a member.

    >>> groupby('gender', [{'name': 'Alice', 'gender': 'F'},
    ...                    {'name': 'Bob', 'gender': 'M'},
    ...                    {'name': 'Charlie', 'gender': 'M'}]) # doctest:+SKIP
    {'F': [{'gender': 'F', 'name': 'Alice'}],
     'M': [{'gender': 'M', 'name': 'Bob'},
           {'gender': 'M', 'name': 'Charlie'}]}

    See Also:
        countby
    """
    if not callable(key):
        key = getter(key)
    d = collections.defaultdict(lambda: [].append)
    for item in seq:
        d[key(item)](item)
    rv = {}
    for k, v in iteritems(d):
        rv[k] = v.__self__
    return rv


def merge_sorted(*seqs, **kwargs):
    """ Merge and sort a collection of sorted collections

    This works lazily and only keeps one value from each iterable in memory.

    >>> list(merge_sorted([1, 3, 5], [2, 4, 6]))
    [1, 2, 3, 4, 5, 6]

    >>> ''.join(merge_sorted('abc', 'abc', 'abc'))
    'aaabbbccc'

    The "key" function used to sort the input may be passed as a keyword.

    >>> list(merge_sorted([2, 3], [1, 3], key=lambda x: x // 3))
    [2, 1, 3, 3]
    """
    key = kwargs.get('key', None)
    if key is None:
        # heapq.merge does what we do below except by val instead of key(val)
        return heapq.merge(*seqs)
    else:
        return _merge_sorted_key(seqs, key)


def _merge_sorted_key(seqs, key):
    # The commented code below shows an alternative (slower) implementation
    # to apply a key function for sorting.
    #
    # mapper = lambda i, item: (key(item), i, item)
    # keyiters = [map(partial(mapper, i), itr) for i, itr in
    #             enumerate(seqs)]
    # return (item for (item_key, i, item) in heapq.merge(*keyiters))

    # binary heap as a priority queue
    pq = []

    # Initial population
    for itnum, it in enumerate(map(iter, seqs)):
        try:
            item = next(it)
            pq.append([key(item), itnum, item, it])
        except StopIteration:
            pass
    heapq.heapify(pq)

    # Repeatedly yield and then repopulate from the same iterator
    heapreplace = heapq.heapreplace
    heappop = heapq.heappop
    while len(pq) > 1:
        try:
            while True:
                # raises IndexError when pq is empty
                _, itnum, item, it = s = pq[0]
                yield item
                item = next(it)  # raises StopIteration when exhausted
                s[0] = key(item)
                s[2] = item
                heapreplace(pq, s)  # restore heap condition
        except StopIteration:
            heappop(pq)  # remove empty iterator
    if pq:
        # Much faster when only a single iterable remains
        _, itnum, item, it = pq[0]
        yield item
        for item in it:
            yield item


def interleave(seqs, pass_exceptions=()):
    """ Interleave a sequence of sequences

    >>> list(interleave([[1, 2], [3, 4]]))
    [1, 3, 2, 4]

    >>> ''.join(interleave(('ABC', 'XY')))
    'AXBYC'

    Both the individual sequences and the sequence of sequences may be infinite

    Returns a lazy iterator
    """
    iters = map(iter, seqs)
    while iters:
        newiters = []
        for itr in iters:
            try:
                yield next(itr)
                newiters.append(itr)
            except (StopIteration,) + tuple(pass_exceptions):
                pass
        iters = newiters


def unique(seq, key=None):
    """ Return only unique elements of a sequence

    >>> tuple(unique((1, 2, 3)))
    (1, 2, 3)
    >>> tuple(unique((1, 2, 1, 3)))
    (1, 2, 3)

    Uniqueness can be defined by key keyword

    >>> tuple(unique(['cat', 'mouse', 'dog', 'hen'], key=len))
    ('cat', 'mouse')
    """
    seen = set()
    seen_add = seen.add
    if key is None:
        for item in seq:
            if item not in seen:
                seen_add(item)
                yield item
    else:  # calculate key
        for item in seq:
            val = key(item)
            if val not in seen:
                seen_add(val)
                yield item


def isiterable(x):
    """ Is x iterable?

    >>> isiterable([1, 2, 3])
    True
    >>> isiterable('abc')
    True
    >>> isiterable(5)
    False
    """
    try:
        iter(x)
        return True
    except TypeError:
        return False


def isdistinct(seq):
    """ All values in sequence are distinct

    >>> isdistinct([1, 2, 3])
    True
    >>> isdistinct([1, 2, 1])
    False

    >>> isdistinct("Hello")
    False
    >>> isdistinct("World")
    True
    """
    if iter(seq) is seq:
        seen = set()
        seen_add = seen.add
        for item in seq:
            if item in seen:
                return False
            seen_add(item)
        return True
    else:
        return len(seq) == len(set(seq))


def take(n, seq):
    """ The first n elements of a sequence

    >>> list(take(2, [10, 20, 30, 40, 50]))
    [10, 20]

    See Also:
        drop
        tail
    """
    return itertools.islice(seq, n)


def tail(n, seq):
    """ The last n elements of a sequence

    >>> tail(2, [10, 20, 30, 40, 50])
    [40, 50]

    See Also:
        drop
        take
    """
    try:
        return seq[-n:]
    except (TypeError, KeyError):
        return tuple(collections.deque(seq, n))


def drop(n, seq):
    """ The sequence following the first n elements

    >>> list(drop(2, [10, 20, 30, 40, 50]))
    [30, 40, 50]

    See Also:
        take
        tail
    """
    return itertools.islice(seq, n, None)


def take_nth(n, seq):
    """ Every nth item in seq

    >>> list(take_nth(2, [10, 20, 30, 40, 50]))
    [10, 30, 50]
    """
    return itertools.islice(seq, 0, None, n)


def first(seq):
    """ The first element in a sequence

    >>> first('ABC')
    'A'
    """
    return next(iter(seq))


def second(seq):
    """ The second element in a sequence

    >>> second('ABC')
    'B'
    """
    return next(itertools.islice(seq, 1, None))


def nth(n, seq):
    """ The nth element in a sequence

    >>> nth(1, 'ABC')
    'B'
    """
    if isinstance(seq, (tuple, list, collections.Sequence)):
        return seq[n]
    else:
        return next(itertools.islice(seq, n, None))


def last(seq):
    """ The last element in a sequence

    >>> last('ABC')
    'C'
    """
    return tail(1, seq)[0]


rest = partial(drop, 1)


no_default = '__no__default__'


def _get(ind, seq, default):
    try:
        return seq[ind]
    except (KeyError, IndexError):
        return default


def get(ind, seq, default=no_default):
    """ Get element in a sequence or dict

    Provides standard indexing

    >>> get(1, 'ABC')       # Same as 'ABC'[1]
    'B'

    Pass a list to get multiple values

    >>> get([1, 2], 'ABC')  # ('ABC'[1], 'ABC'[2])
    ('B', 'C')

    Works on any value that supports indexing/getitem
    For example here we see that it works with dictionaries

    >>> phonebook = {'Alice':  '555-1234',
    ...              'Bob':    '555-5678',
    ...              'Charlie':'555-9999'}
    >>> get('Alice', phonebook)
    '555-1234'

    >>> get(['Alice', 'Bob'], phonebook)
    ('555-1234', '555-5678')

    Provide a default for missing values

    >>> get(['Alice', 'Dennis'], phonebook, None)
    ('555-1234', None)

    See Also:
        pluck
    """
    try:
        return seq[ind]
    except TypeError:  # `ind` may be a list
        if isinstance(ind, list):
            if default is no_default:
                if len(ind) > 1:
                    return operator.itemgetter(*ind)(seq)
                elif ind:
                    return (seq[ind[0]],)
                else:
                    return ()
            else:
                return tuple(_get(i, seq, default) for i in ind)
        elif default is not no_default:
            return default
        else:
            raise
    except (KeyError, IndexError):  # we know `ind` is not a list
        if default is no_default:
            raise
        else:
            return default


def concat(seqs):
    """ Concatenate zero or more iterables, any of which may be infinite.

    An infinite sequence will prevent the rest of the arguments from
    being included.

    We use chain.from_iterable rather than chain(*seqs) so that seqs
    can be a generator.

    >>> list(concat([[], [1], [2, 3]]))
    [1, 2, 3]

    See also:
        itertools.chain.from_iterable  equivalent
    """
    return itertools.chain.from_iterable(seqs)


def concatv(*seqs):
    """ Variadic version of concat

    >>> list(concatv([], ["a"], ["b", "c"]))
    ['a', 'b', 'c']

    See also:
        itertools.chain
    """
    return concat(seqs)


def mapcat(func, seqs):
    """ Apply func to each sequence in seqs, concatenating results.

    >>> list(mapcat(lambda s: [c.upper() for c in s],
    ...             [["a", "b"], ["c", "d", "e"]]))
    ['A', 'B', 'C', 'D', 'E']
    """
    return concat(map(func, seqs))


def cons(el, seq):
    """ Add el to beginning of (possibly infinite) sequence seq.

    >>> list(cons(1, [2, 3]))
    [1, 2, 3]
    """
    yield el
    for s in seq:
        yield s


def interpose(el, seq):
    """ Introduce element between each pair of elements in seq

    >>> list(interpose("a", [1, 2, 3]))
    [1, 'a', 2, 'a', 3]
    """
    combined = zip(itertools.repeat(el), seq)
    return drop(1, concat(combined))


def frequencies(seq):
    """ Find number of occurrences of each value in seq

    >>> frequencies(['cat', 'cat', 'ox', 'pig', 'pig', 'cat'])  #doctest: +SKIP
    {'cat': 3, 'ox': 1, 'pig': 2}

    See Also:
        countby
        groupby
    """
    d = collections.defaultdict(int)
    for item in seq:
        d[item] += 1
    return dict(d)


def reduceby(key, binop, seq, init=no_default):
    """ Perform a simultaneous groupby and reduction

    The computation:

    >>> result = reduceby(key, binop, seq, init)      # doctest: +SKIP

    is equivalent to the following:

    >>> def reduction(group):                           # doctest: +SKIP
    ...     return reduce(binop, group, init)           # doctest: +SKIP

    >>> groups = groupby(key, seq)                    # doctest: +SKIP
    >>> result = valmap(reduction, groups)              # doctest: +SKIP

    But the former does not build the intermediate groups, allowing it to
    operate in much less space.  This makes it suitable for larger datasets
    that do not fit comfortably in memory

    The ``init`` keyword argument is the default initialization of the
    reduction.  This can be either a constant value like ``0`` or a callable
    like ``lambda : 0`` as might be used in ``defaultdict``.

    Simple Examples
    ---------------

    >>> from operator import add, mul
    >>> iseven = lambda x: x % 2 == 0

    >>> data = [1, 2, 3, 4, 5]

    >>> reduceby(iseven, add, data)
    {False: 9, True: 6}

    >>> reduceby(iseven, mul, data)
    {False: 15, True: 8}

    Complex Example
    ---------------

    >>> projects = [{'name': 'build roads', 'state': 'CA', 'cost': 1000000},
    ...             {'name': 'fight crime', 'state': 'IL', 'cost': 100000},
    ...             {'name': 'help farmers', 'state': 'IL', 'cost': 2000000},
    ...             {'name': 'help farmers', 'state': 'CA', 'cost': 200000}]

    >>> reduceby('state',                        # doctest: +SKIP
    ...          lambda acc, x: acc + x['cost'],
    ...          projects, 0)
    {'CA': 1200000, 'IL': 2100000}

    Example Using ``init``
    ----------------------

    >>> def set_add(s, i):
    ...     s.add(i)
    ...     return s

    >>> reduceby(iseven, set_add, [1, 2, 3, 4, 1, 2, 3], set)  # doctest: +SKIP
    {True:  set([2, 4]),
     False: set([1, 3])}
    """
    if init is not no_default and not callable(init):
        _init = init
        init = lambda: _init
    if not callable(key):
        key = getter(key)
    d = {}
    for item in seq:
        k = key(item)
        if k not in d:
            if init is no_default:
                d[k] = item
                continue
            else:
                d[k] = init()
        d[k] = binop(d[k], item)
    return d


def iterate(func, x):
    """ Repeatedly apply a function func onto an original input

    Yields x, then func(x), then func(func(x)), then func(func(func(x))), etc..

    >>> def inc(x):  return x + 1
    >>> counter = iterate(inc, 0)
    >>> next(counter)
    0
    >>> next(counter)
    1
    >>> next(counter)
    2

    >>> double = lambda x: x * 2
    >>> powers_of_two = iterate(double, 1)
    >>> next(powers_of_two)
    1
    >>> next(powers_of_two)
    2
    >>> next(powers_of_two)
    4
    >>> next(powers_of_two)
    8

    """
    while True:
        yield x
        x = func(x)


def sliding_window(n, seq):
    """ A sequence of overlapping subsequences

    >>> list(sliding_window(2, [1, 2, 3, 4]))
    [(1, 2), (2, 3), (3, 4)]

    This function creates a sliding window suitable for transformations like
    sliding means / smoothing

    >>> mean = lambda seq: float(sum(seq)) / len(seq)
    >>> list(map(mean, sliding_window(2, [1, 2, 3, 4])))
    [1.5, 2.5, 3.5]
    """
    it = iter(seq)
    # An efficient FIFO data structure with maximum length
    d = collections.deque(itertools.islice(it, n), n)
    if len(d) != n:
        raise StopIteration()
    d_append = d.append
    for item in it:
        yield tuple(d)
        d_append(item)
    yield tuple(d)


no_pad = '__no__pad__'


def partition(n, seq, pad=no_pad):
    """ Partition sequence into tuples of length n

    >>> list(partition(2, [1, 2, 3, 4]))
    [(1, 2), (3, 4)]

    If the length of ``seq`` is not evenly divisible by ``n``, the final tuple
    is dropped if ``pad`` is not specified, or filled to length ``n`` by pad:

    >>> list(partition(2, [1, 2, 3, 4, 5]))
    [(1, 2), (3, 4)]

    >>> list(partition(2, [1, 2, 3, 4, 5], pad=None))
    [(1, 2), (3, 4), (5, None)]

    See Also:
        partition_all
    """
    args = [iter(seq)] * n
    if pad is no_pad:
        return zip(*args)
    else:
        return zip_longest(*args, fillvalue=pad)


def partition_all(n, seq):
    """ Partition all elements of sequence into tuples of length at most n

    The final tuple may be shorter to accommodate extra elements.

    >>> list(partition_all(2, [1, 2, 3, 4]))
    [(1, 2), (3, 4)]

    >>> list(partition_all(2, [1, 2, 3, 4, 5]))
    [(1, 2), (3, 4), (5,)]

    See Also:
        partition
    """
    args = [iter(seq)] * n
    it = zip_longest(*args, fillvalue=no_pad)
    prev = next(it)
    for item in it:
        yield prev
        prev = item
    if prev[-1] is no_pad:
        yield prev[:prev.index(no_pad)]
    else:
        yield prev


def count(seq):
    """ Count the number of items in seq

    Like the builtin ``len`` but works on lazy sequencies.

    Not to be confused with ``itertools.count``

    See also:
        len
    """
    if hasattr(seq, '__len__'):
        return len(seq)
    return sum(1 for i in seq)


def pluck(ind, seqs, default=no_default):
    """ plucks an element or several elements from each item in a sequence.

    ``pluck`` maps ``itertoolz.get`` over a sequence and returns one or more
    elements of each item in the sequence.

    This is equivalent to running `map(curried.get(ind), seqs)`

    ``ind`` can be either a single string/index or a sequence of
    strings/indices.
    ``seqs`` should be sequence containing sequences or dicts.

    e.g.

    >>> data = [{'id': 1, 'name': 'Cheese'}, {'id': 2, 'name': 'Pies'}]
    >>> list(pluck('name', data))
    ['Cheese', 'Pies']
    >>> list(pluck([0, 1], [[1, 2, 3], [4, 5, 7]]))
    [(1, 2), (4, 5)]

    See Also:
        get
        map
    """
    if default is no_default:
        get = getter(ind)
        return map(get, seqs)
    elif isinstance(ind, list):
        return (tuple(_get(item, seq, default) for item in ind)
                for seq in seqs)
    return (_get(ind, seq, default) for seq in seqs)


def getter(index):
    if isinstance(index, list):
        if len(index) == 1:
            index = index[0]
            return lambda x: (x[index],)
        elif index:
            return operator.itemgetter(*index)
        else:
            return lambda x: ()
    else:
        return operator.itemgetter(index)


def join(leftkey, leftseq, rightkey, rightseq,
         left_default=no_default, right_default=no_default):
    """ Join two sequences on common attributes

    This is a semi-streaming operation.  The LEFT sequence is fully evaluated
    and placed into memory.  The RIGHT sequence is evaluated lazily and so can
    be arbitrarily large.

    >>> friends = [('Alice', 'Edith'),
    ...            ('Alice', 'Zhao'),
    ...            ('Edith', 'Alice'),
    ...            ('Zhao', 'Alice'),
    ...            ('Zhao', 'Edith')]

    >>> cities = [('Alice', 'NYC'),
    ...           ('Alice', 'Chicago'),
    ...           ('Dan', 'Syndey'),
    ...           ('Edith', 'Paris'),
    ...           ('Edith', 'Berlin'),
    ...           ('Zhao', 'Shanghai')]

    >>> # Vacation opportunities
    >>> # In what cities do people have friends?
    >>> result = join(second, friends,
    ...               first, cities)
    >>> for ((a, b), (c, d)) in sorted(unique(result)):
    ...     print((a, d))
    ('Alice', 'Berlin')
    ('Alice', 'Paris')
    ('Alice', 'Shanghai')
    ('Edith', 'Chicago')
    ('Edith', 'NYC')
    ('Zhao', 'Chicago')
    ('Zhao', 'NYC')
    ('Zhao', 'Berlin')
    ('Zhao', 'Paris')

    Specify outer joins with keyword arguments ``left_default`` and/or
    ``right_default``.  Here is a full outer join in which unmatched elements
    are paired with None.

    >>> identity = lambda x: x
    >>> list(join(identity, [1, 2, 3],
    ...           identity, [2, 3, 4],
    ...           left_default=None, right_default=None))
    [(2, 2), (3, 3), (None, 4), (1, None)]

    Usually the key arguments are callables to be applied to the sequences.  If
    the keys are not obviously callable then it is assumed that indexing was
    intended, e.g. the following is a legal change

    >>> # result = join(second, friends, first, cities)
    >>> result = join(1, friends, 0, cities)  # doctest: +SKIP
    """
    if not callable(leftkey):
        leftkey = getter(leftkey)
    if not callable(rightkey):
        rightkey = getter(rightkey)

    d = groupby(leftkey, leftseq)
    seen_keys = set()

    for item in rightseq:
        key = rightkey(item)
        seen_keys.add(key)
        try:
            left_matches = d[key]
            for match in left_matches:
                yield (match, item)
        except KeyError:
            if left_default is not no_default:
                yield (left_default, item)

    if right_default is not no_default:
        for key, matches in d.items():
            if key not in seen_keys:
                for match in matches:
                    yield (match, right_default)


def diff(*seqs, **kwargs):
    """ Return those items that differ between sequences

    >>> list(diff([1, 2, 3], [1, 2, 10, 100]))
    [(3, 10)]

    Shorter sequences may be padded with a ``default`` value:

    >>> list(diff([1, 2, 3], [1, 2, 10, 100], default=None))
    [(3, 10), (None, 100)]

    A ``key`` function may also be applied to each item to use during
    comparisons:

    >>> list(diff(['apples', 'bananas'], ['Apples', 'Oranges'], key=str.lower))
    [('bananas', 'Oranges')]

    """
    N = len(seqs)
    if N < 2:
        raise StopIteration()
    default = kwargs.get('default', no_default)
    if default is no_default:
        iters = zip(*seqs)
    else:
        iters = zip_longest(*seqs, fillvalue=default)
    key = kwargs.get('key', None)
    if key is None:
        for items in iters:
            if items.count(items[0]) != N:
                yield items
    else:
        for items in iters:
            vals = tuple(map(key, items))
            if vals.count(vals[0]) != N:
                yield items<|MERGE_RESOLUTION|>--- conflicted
+++ resolved
@@ -12,11 +12,7 @@
            'first', 'second', 'nth', 'last', 'get', 'concat', 'concatv',
            'mapcat', 'cons', 'interpose', 'frequencies', 'reduceby', 'iterate',
            'sliding_window', 'partition', 'partition_all', 'count', 'pluck',
-<<<<<<< HEAD
-           'join', 'diff')
-=======
-           'join', 'tail')
->>>>>>> 9b152255
+           'join', 'tail', 'diff')
 
 
 def remove(predicate, seq):
