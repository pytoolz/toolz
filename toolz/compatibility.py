import sys
PY3 = sys.version_info[0] > 2

if PY3:  # pragma: no cover
    map = map
    filter = filter
    range = range
<<<<<<< HEAD
    zip = zip
    from itertools import zip_longest
else:
=======
else:  # pragma: no cover
>>>>>>> 117df7e3
    range = xrange
    from itertools import imap as map
    from itertools import ifilter as filter
    from itertools import izip as zip
    from itertools import izip_longest as zip_longest<|MERGE_RESOLUTION|>--- conflicted
+++ resolved
@@ -5,13 +5,9 @@
     map = map
     filter = filter
     range = range
-<<<<<<< HEAD
     zip = zip
     from itertools import zip_longest
-else:
-=======
 else:  # pragma: no cover
->>>>>>> 117df7e3
     range = xrange
     from itertools import imap as map
     from itertools import ifilter as filter
