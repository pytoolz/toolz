--- conflicted
+++ resolved
@@ -2,13 +2,9 @@
 import platform
 
 from toolz.functoolz import (thread_first, thread_last, memoize, curry,
-<<<<<<< HEAD
                              compose, compose_left, pipe, complement, do, juxt,
                              flip, excepts, apply)
-=======
-                             compose, pipe, complement, do, juxt, flip, excepts)
 from toolz.compatibility import PY3
->>>>>>> 5b0e57b9
 from operator import add, mul, itemgetter
 from toolz.utils import raises
 from functools import partial
@@ -30,31 +26,30 @@
     return 2 * x
 
 
-<<<<<<< HEAD
+class AlwaysEquals(object):
+    """useful to test correct __eq__ implementation of other objects"""
+
+    def __eq__(self, other):
+        return True
+
+    def __ne__(self, other):
+        return False
+
+
+class NeverEquals(object):
+    """useful to test correct __eq__ implementation of other objects"""
+
+    def __eq__(self, other):
+        return False
+
+    def __ne__(self, other):
+        return True
+
+
 def test_apply():
     assert apply(double, 5) == 10
     assert tuple(map(apply, [double, inc, double], [10, 500, 8000])) == (20, 501, 16000)
     assert raises(TypeError, apply)
-=======
-class AlwaysEquals(object):
-    """useful to test correct __eq__ implementation of other objects"""
-
-    def __eq__(self, other):
-        return True
-
-    def __ne__(self, other):
-        return False
-
-
-class NeverEquals(object):
-    """useful to test correct __eq__ implementation of other objects"""
-
-    def __eq__(self, other):
-        return False
-
-    def __ne__(self, other):
-        return True
->>>>>>> 5b0e57b9
 
 
 def test_thread_first():
