--- conflicted
+++ resolved
@@ -14,11 +14,9 @@
                              sliding_window, count, partition,
                              partition_all, take_nth, pluck, join,
                              diff, topk, peek, peekn, random_sample)
-<<<<<<< HEAD
+
 from toolz.exceptions import IterationError
-from toolz.compatibility import range, filter
-=======
->>>>>>> ea3ba0d6
+
 from operator import add, mul
 
 # is comparison will fail between this and no_default
