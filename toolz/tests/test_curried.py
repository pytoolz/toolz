import toolz
<<<<<<< HEAD
from toolz.curried import take, first, merge_with
=======
from toolz.curried import take, first, second, sorted
>>>>>>> b3970736


def test_take():
    assert list(take(2)([1, 2, 3])) == [1, 2]


def test_first():
    assert first is toolz.itertoolz.core.first


<<<<<<< HEAD
def test_merge_with():
    assert merge_with(sum)({1: 1}, {1: 2}) == {1: 3}
=======
def test_sorted():
    assert sorted(key=second)([(1, 2), (2, 1)]) == [(2, 1), (1, 2)]
>>>>>>> b3970736
<|MERGE_RESOLUTION|>--- conflicted
+++ resolved
@@ -1,9 +1,5 @@
 import toolz
-<<<<<<< HEAD
-from toolz.curried import take, first, merge_with
-=======
-from toolz.curried import take, first, second, sorted
->>>>>>> b3970736
+from toolz.curried import take, first, second, sorted, merge_with
 
 
 def test_take():
@@ -14,10 +10,9 @@
     assert first is toolz.itertoolz.core.first
 
 
-<<<<<<< HEAD
 def test_merge_with():
     assert merge_with(sum)({1: 1}, {1: 2}) == {1: 3}
-=======
+
+
 def test_sorted():
-    assert sorted(key=second)([(1, 2), (2, 1)]) == [(2, 1), (1, 2)]
->>>>>>> b3970736
+    assert sorted(key=second)([(1, 2), (2, 1)]) == [(2, 1), (1, 2)]