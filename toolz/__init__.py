from .itertoolz import (groupby, countby, frequencies, reduceby,
                        first, second, nth, take, drop, rest, last,
                        get, merge_sorted, concat, concatv, mapcat,
                        distinct, interleave, unique, intersection,
<<<<<<< HEAD
                        iterable, remove, iterate, accumulate,
                        partitionby)

from .functoolz import (memoize, curry, compose, thread_first,
                        thread_last, identity)
=======
                        iterable, remove, iterate, accumulate)

from .functoolz import memoize, curry, compose, thread_first, thread_last
>>>>>>> 6c5a07f5

from .dicttoolz import merge, keymap, valmap, assoc, update_in

from .compatibility import map, filter

# Aliases
comp = compose

<<<<<<< HEAD
__version__ = '0.2.1'
=======
__version__ = '0.2.2'
>>>>>>> 6c5a07f5
<|MERGE_RESOLUTION|>--- conflicted
+++ resolved
@@ -2,17 +2,11 @@
                         first, second, nth, take, drop, rest, last,
                         get, merge_sorted, concat, concatv, mapcat,
                         distinct, interleave, unique, intersection,
-<<<<<<< HEAD
                         iterable, remove, iterate, accumulate,
                         partitionby)
 
 from .functoolz import (memoize, curry, compose, thread_first,
                         thread_last, identity)
-=======
-                        iterable, remove, iterate, accumulate)
-
-from .functoolz import memoize, curry, compose, thread_first, thread_last
->>>>>>> 6c5a07f5
 
 from .dicttoolz import merge, keymap, valmap, assoc, update_in
 
@@ -21,8 +15,4 @@
 # Aliases
 comp = compose
 
-<<<<<<< HEAD
-__version__ = '0.2.1'
-=======
-__version__ = '0.2.2'
->>>>>>> 6c5a07f5
+__version__ = '0.2.2'