--- conflicted
+++ resolved
@@ -3,12 +3,8 @@
                         get, merge_sorted, concat, concatv, mapcat,
                         isdistinct, interleave, unique, intersection,
                         isiterable, remove, iterate, accumulate,
-<<<<<<< HEAD
-                        partitionby, sliding_window, partition,
-                        partition_all)
-=======
-                        partitionby, sliding_window, count)
->>>>>>> 117df7e3
+                        partitionby, partition, partition_all,
+                        sliding_window, count)
 
 from .functoolz import (memoize, curry, compose, thread_first,
                         thread_last, identity, pipe)
