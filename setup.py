#!/usr/bin/env python

from os.path import exists
from setuptools import setup

setup(name='toolz',
<<<<<<< HEAD
      version='0.2.1',
=======
      version='0.2.2',
>>>>>>> 6c5a07f5
      description='More tools',
      url='http://github.com/mrocklin/toolz',
      author='Matthew Rocklin',
      author_email='mrocklin@gmail.com',
      license='BSD',
      packages=['toolz',
                'toolz.itertoolz',
                'toolz.functoolz',
                'toolz.dicttoolz'],
      long_description=open('README.md').read() if exists("README.md") else "",
      zip_safe=False)<|MERGE_RESOLUTION|>--- conflicted
+++ resolved
@@ -4,11 +4,7 @@
 from setuptools import setup
 
 setup(name='toolz',
-<<<<<<< HEAD
-      version='0.2.1',
-=======
       version='0.2.2',
->>>>>>> 6c5a07f5
       description='More tools',
       url='http://github.com/mrocklin/toolz',
       author='Matthew Rocklin',
