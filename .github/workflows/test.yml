name: Test

on:
  push:
    branches: [ master ]
  pull_request:

jobs:
  test:
    runs-on: ${{ matrix.os }}
    strategy:
      fail-fast: false
      matrix:
        os: ["ubuntu-latest"]
        python-version:
          - "3.7"
          - "3.8"
          - "3.9"
          - "3.10"
          - "3.11"
          - "3.12"
<<<<<<< HEAD
          - "pypy-3.6"
=======
>>>>>>> 7a0382e3
          - "pypy-3.7"
          - "pypy-3.8"
          - "pypy-3.9"
          - "pypy-3.10"
    steps:
      - name: Checkout
        uses: actions/checkout@v4
      - name: Set up Python
<<<<<<< HEAD
        uses: actions/setup-python@v4
=======
        uses: actions/setup-python@v5
>>>>>>> 7a0382e3
        with:
          python-version: ${{ matrix.python-version }}
          allow-prereleases: true
      - name: Install dependencies
        run: |
          python -m pip install --upgrade pip setuptools wheel
          pip install coverage pep8 pytest
          pip install -e .
      - name: PyTest
        run: |
          coverage run -m pytest --doctest-modules toolz/
          pytest bench/
          pep8 --ignore="E731,W503,E402" --exclude=conf.py,tests,examples,bench -r --show-source .
      - name: Coverage
        if: (! contains(matrix.python-version, 'pypy'))
        run: |
          coverage xml
          coverage report --show-missing --fail-under=100
      - name: codecov
        if: (! contains(matrix.python-version, 'pypy'))
        uses: codecov/codecov-action@v3
        env:
          CODECOV_TOKEN: ${{ secrets.CODECOV_TOKEN }}<|MERGE_RESOLUTION|>--- conflicted
+++ resolved
@@ -19,10 +19,6 @@
           - "3.10"
           - "3.11"
           - "3.12"
-<<<<<<< HEAD
-          - "pypy-3.6"
-=======
->>>>>>> 7a0382e3
           - "pypy-3.7"
           - "pypy-3.8"
           - "pypy-3.9"
@@ -31,11 +27,7 @@
       - name: Checkout
         uses: actions/checkout@v4
       - name: Set up Python
-<<<<<<< HEAD
-        uses: actions/setup-python@v4
-=======
         uses: actions/setup-python@v5
->>>>>>> 7a0382e3
         with:
           python-version: ${{ matrix.python-version }}
           allow-prereleases: true
